--- conflicted
+++ resolved
@@ -41,11 +41,8 @@
 
     parser.add_argument('-r', '--respawn', action='store_true', help='Stop any existing daemon first, if one is running.')
     parser.add_argument('-s', '--stop', action='store_true', help='Gracefully stop the existing daemon.')
-<<<<<<< HEAD
     parser.add_argument('--version', action='version', version='%(prog)s {version}'.format(version=__version__))
-=======
     parser.add_argument('--use-system-bus', action='store_true', help='Run on the system bus', default=False)
->>>>>>> d095c1e3
 
     parser.add_argument('--config', type=str, help='Location of the config file', default=CONF_FILE)
     parser.add_argument('--run-dir', type=str, help='Location of the run directory', default=RAZER_RUNTIME_DIR)
